--- conflicted
+++ resolved
@@ -376,14 +376,15 @@
 
             # left child recursion
             recursive_partition(X, X_argsorted, y,
-<<<<<<< HEAD
-                                split & sample_mask,
+                                np.logical_and(split, sample_mask),
                                 depth + 1, node_id, True, sample_indices)
 
             # right child recursion
             recursive_partition(X, X_argsorted, y,
-                                ~split & sample_mask,
+                                np.logical_and(np.logical_not(split),
+                                               sample_mask),
                                 depth + 1, node_id, False, sample_indices)
+
 
     # setup auxiliary data structures and check input before
     # recursive partitioning
@@ -391,16 +392,6 @@
     if store_terminal_region:
         tree.terminal_region = np.empty((X.shape[0],), dtype=np.int32)
         tree.terminal_region.fill(-1)
-=======
-                                np.logical_and(split, sample_mask),
-                                depth + 1, node_id, True)
-
-            # right child recursion
-            recursive_partition(X, X_argsorted, y,
-                                np.logical_and(np.logical_not(split),
-                                                sample_mask),
-                                depth + 1, node_id, False)
->>>>>>> 44df9a21
 
     if X.dtype != DTYPE or not np.isfortran(X):
         X = np.asanyarray(X, dtype=DTYPE, order="F")
