"""
General tests for all estimators in sklearn.
"""

# Authors: Andreas Mueller <amueller@ais.uni-bonn.de>
#          Gael Varoquaux gael.varoquaux@normalesup.org
# License: BSD 3 clause
from __future__ import print_function

import os
import warnings
import sys
import pkgutil

from sklearn.externals.six import PY3
from sklearn.externals.six.moves import zip
from sklearn.utils.testing import assert_false, clean_warning_registry
from sklearn.utils.testing import all_estimators
from sklearn.utils.testing import assert_greater
from sklearn.utils.testing import assert_in
from sklearn.utils.testing import SkipTest
from sklearn.utils.testing import ignore_warnings

import sklearn
from sklearn.preprocessing import StandardScaler
from sklearn.datasets import make_classification

from sklearn.cross_validation import train_test_split
from sklearn.linear_model.base import LinearClassifierMixin
from sklearn.utils.estimator_checks import (
    check_parameters_default_constructible,
    check_estimator_sparse_data,
    check_transformer,
    check_clustering,
    check_clusterer_compute_labels_predict,
    check_regressors_int,
    check_regressors_train,
    check_regressors_pickle,
    check_transformer_pickle,
    check_transformers_unfitted,
    check_estimators_nan_inf,
    check_estimators_unfitted,
    check_classifiers_one_label,
    check_classifiers_train,
    check_classifiers_classes,
    check_classifiers_input_shapes,
    check_classifiers_pickle,
    check_class_weight_classifiers,
    check_class_weight_auto_classifiers,
    check_class_weight_auto_linear_classifier,
    check_estimators_overwrite_params,
    check_estimators_partial_fit_n_features,
    check_sparsify_coefficients,
    check_classifier_data_not_an_array,
    check_regressor_data_not_an_array,
    check_transformer_data_not_an_array,
    check_transformer_n_iter,
    check_fit_score_takes_y,
    check_non_transformer_estimators_n_iter,
    check_pipeline_consistency,
    CROSS_DECOMPOSITION)


def test_all_estimator_no_base_class():
    # test that all_estimators doesn't find abstract classes.
    for name, Estimator in all_estimators():
        msg = ("Base estimators such as {0} should not be included"
               " in all_estimators").format(name)
        assert_false(name.lower().startswith('base'), msg=msg)


def test_all_estimators():
    # Test that estimators are default-constructible, clonable
    # and have working repr.
    estimators = all_estimators(include_meta_estimators=True)

    # Meta sanity-check to make sure that the estimator introspection runs
    # properly
    assert_greater(len(estimators), 0)

    for name, Estimator in estimators:
        # some can just not be sensibly default constructed
        yield check_parameters_default_constructible, name, Estimator


def test_non_meta_estimators():
    # input validation etc for non-meta estimators
    # FIXME these should be done also for non-mixin estimators!
    estimators = all_estimators(type_filter=['classifier', 'regressor',
                                             'transformer', 'cluster'])
    for name, Estimator in estimators:
<<<<<<< HEAD
        if name not in CROSS_DECOMPOSITION + ["MatrixFactorization"] and not name.endswith("Imputer"):
=======
        if name not in CROSS_DECOMPOSITION:
            yield check_fit_score_takes_y, name, Estimator
            yield check_pipeline_consistency, name, Estimator
        if name not in CROSS_DECOMPOSITION + ['Imputer']:
>>>>>>> fca4494d
            # Test that all estimators check their input for NaN's and infs
            yield check_estimators_nan_inf, name, Estimator

        if (name not in ['CCA', '_CCA', 'PLSCanonical', 'PLSRegression',
                         'PLSSVD', 'GaussianProcess']):
            # FIXME!
            # in particular GaussianProcess!
            yield check_estimators_overwrite_params, name, Estimator
        if hasattr(Estimator, 'sparsify'):
            yield check_sparsify_coefficients, name, Estimator

        yield check_estimator_sparse_data, name, Estimator


def test_transformers():
    # test if transformers do something sensible on training set
    # also test all shapes / shape errors
    transformers = all_estimators(type_filter='transformer')
    for name, Transformer in transformers:
        # All transformers should either deal with sparse data or raise an
        # exception with type TypeError and an intelligible error message
        yield check_transformer_pickle, name, Transformer
        if name not in ['AdditiveChi2Sampler', 'Binarizer', 'Normalizer',
                        'PLSCanonical', 'PLSRegression', 'CCA', 'PLSSVD']:
            yield check_transformer_data_not_an_array, name, Transformer
        # these don't actually fit the data, so don't raise errors
        if name not in ['AdditiveChi2Sampler', 'Binarizer', 'Normalizer']:
            # basic tests
            yield check_transformer, name, Transformer
            yield check_transformers_unfitted, name, Transformer


def test_clustering():
    # test if clustering algorithms do something sensible
    # also test all shapes / shape errors
    clustering = all_estimators(type_filter='cluster')
    for name, Alg in clustering:
        # test whether any classifier overwrites his init parameters during fit
        yield check_clusterer_compute_labels_predict, name, Alg
        if name not in ('WardAgglomeration', "FeatureAgglomeration"):
            # this is clustering on the features
            # let's not test that here.
            yield check_clustering, name, Alg
            yield check_estimators_partial_fit_n_features, name, Alg


def test_classifiers():
    # test if classifiers can cope with non-consecutive classes
    classifiers = all_estimators(type_filter='classifier')
    for name, Classifier in classifiers:
        # test classfiers can handle non-array data
        yield check_classifier_data_not_an_array, name, Classifier
        # test classifiers trained on a single label always return this label
        yield check_classifiers_one_label, name, Classifier
        yield check_classifiers_classes, name, Classifier
        yield check_classifiers_pickle, name, Classifier
        yield check_estimators_partial_fit_n_features, name, Classifier
        # basic consistency testing
        yield check_classifiers_train, name, Classifier
        if (name not in ["MultinomialNB", "LabelPropagation", "LabelSpreading"]
            # TODO some complication with -1 label
                and name not in ["DecisionTreeClassifier",
                                 "ExtraTreeClassifier"]):
                # We don't raise a warning in these classifiers, as
                # the column y interface is used by the forests.

            # test if classifiers can cope with y.shape = (n_samples, 1)
            yield check_classifiers_input_shapes, name, Classifier
        # test if NotFittedError is raised
        yield check_estimators_unfitted, name, Classifier


def test_regressors():
    regressors = all_estimators(type_filter='regressor')
    # TODO: test with intercept
    # TODO: test with multiple responses
    for name, Regressor in regressors:
        # basic testing
        yield check_regressors_train, name, Regressor
        yield check_regressor_data_not_an_array, name, Regressor
        yield check_estimators_partial_fit_n_features, name, Regressor
        # Test that estimators can be pickled, and once pickled
        # give the same answer as before.
        yield check_regressors_pickle, name, Regressor
        if name != 'CCA':
            # check that the regressor handles int input
            yield check_regressors_int, name, Regressor
        # Test if NotFittedError is raised
        yield check_estimators_unfitted, name, Regressor


def test_configure():
    # Smoke test the 'configure' step of setup, this tests all the
    # 'configure' functions in the setup.pys in the scikit
    cwd = os.getcwd()
    setup_path = os.path.abspath(os.path.join(sklearn.__path__[0], '..'))
    setup_filename = os.path.join(setup_path, 'setup.py')
    if not os.path.exists(setup_filename):
        return
    try:
        os.chdir(setup_path)
        old_argv = sys.argv
        sys.argv = ['setup.py', 'config']
        clean_warning_registry()
        with warnings.catch_warnings():
            # The configuration spits out warnings when not finding
            # Blas/Atlas development headers
            warnings.simplefilter('ignore', UserWarning)
            if PY3:
                with open('setup.py') as f:
                    exec(f.read(), dict(__name__='__main__'))
            else:
                execfile('setup.py', dict(__name__='__main__'))
    finally:
        sys.argv = old_argv
        os.chdir(cwd)


def test_class_weight_classifiers():
    # test that class_weight works and that the semantics are consistent
    classifiers = all_estimators(type_filter='classifier')

    clean_warning_registry()
    with warnings.catch_warnings(record=True):
        classifiers = [c for c in classifiers
                       if 'class_weight' in c[1]().get_params().keys()]

    for name, Classifier in classifiers:
        if name == "NuSVC":
            # the sparse version has a parameter that doesn't do anything
            continue
        if name.endswith("NB"):
            # NaiveBayes classifiers have a somewhat different interface.
            # FIXME SOON!
            continue
        yield check_class_weight_classifiers, name, Classifier


def test_class_weight_auto_classifiers():
    """Test that class_weight="auto" improves f1-score"""

    # This test is broken; its success depends on:
    # * a rare fortuitous RNG seed for make_classification; and
    # * the use of binary F1 over a seemingly arbitrary positive class for two
    #   datasets, and weighted average F1 for the third.
    # Its expectations need to be clarified and reimplemented.
    raise SkipTest('This test requires redefinition')

    classifiers = all_estimators(type_filter='classifier')

    clean_warning_registry()
    with warnings.catch_warnings(record=True):
        classifiers = [c for c in classifiers
                       if 'class_weight' in c[1]().get_params().keys()]

    for n_classes, weights in zip([2, 3], [[.8, .2], [.8, .1, .1]]):
        # create unbalanced dataset
        X, y = make_classification(n_classes=n_classes, n_samples=200,
                                   n_features=10, weights=weights,
                                   random_state=0, n_informative=n_classes)
        X = StandardScaler().fit_transform(X)
        X_train, X_test, y_train, y_test = train_test_split(X, y, test_size=.5,
                                                            random_state=0)
        for name, Classifier in classifiers:
            if (name != "NuSVC"
                # the sparse version has a parameter that doesn't do anything
                    and not name.startswith("RidgeClassifier")
                    # RidgeClassifier behaves unexpected
                    # FIXME!
                    and not name.endswith("NB")):
                # NaiveBayes classifiers have a somewhat different interface.
                # FIXME SOON!
                yield (check_class_weight_auto_classifiers, name, Classifier,
                       X_train, y_train, X_test, y_test, weights)


def test_class_weight_auto_linear_classifiers():
    classifiers = all_estimators(type_filter='classifier')

    clean_warning_registry()
    with warnings.catch_warnings(record=True):
        linear_classifiers = [
            (name, clazz)
            for name, clazz in classifiers
            if 'class_weight' in clazz().get_params().keys()
               and issubclass(clazz, LinearClassifierMixin)]

    for name, Classifier in linear_classifiers:
        if name == "LogisticRegressionCV":
            # Contrary to RidgeClassifierCV, LogisticRegressionCV use actual
            # CV folds and fit a model for each CV iteration before averaging
            # the coef. Therefore it is expected to not behave exactly as the
            # other linear model.
            continue
        yield check_class_weight_auto_linear_classifier, name, Classifier


@ignore_warnings
def test_import_all_consistency():
    # Smoke test to check that any name in a __all__ list is actually defined
    # in the namespace of the module or package.
    pkgs = pkgutil.walk_packages(path=sklearn.__path__, prefix='sklearn.',
                                 onerror=lambda _: None)
    submods = [modname for _, modname, _ in pkgs]
    for modname in submods + ['sklearn']:
        if ".tests." in modname:
            continue
        package = __import__(modname, fromlist="dummy")
        for name in getattr(package, '__all__', ()):
            if getattr(package, name, None) is None:
                raise AttributeError(
                    "Module '{0}' has no attribute '{1}'".format(
                        modname, name))


def test_root_import_all_completeness():
    EXCEPTIONS = ('utils', 'tests', 'base', 'setup')
    for _, modname, _ in pkgutil.walk_packages(path=sklearn.__path__,
                                               onerror=lambda _: None):
        if '.' in modname or modname.startswith('_') or modname in EXCEPTIONS:
            continue
        assert_in(modname, sklearn.__all__)


def test_non_transformer_estimators_n_iter():
    # Test that all estimators of type which are non-transformer
    # and which have an attribute of max_iter, return the attribute
    # of n_iter atleast 1.
    for est_type in ['regressor', 'classifier', 'cluster']:
        regressors = all_estimators(type_filter=est_type)
        for name, Estimator in regressors:
            # LassoLars stops early for the default alpha=1.0 for
            # the iris dataset.
            if name == 'LassoLars':
                estimator = Estimator(alpha=0.)
            else:
                estimator = Estimator()
            if hasattr(estimator, "max_iter"):
                # These models are dependent on external solvers like
                # libsvm and accessing the iter parameter is non-trivial.
                if name in (['Ridge', 'SVR', 'NuSVR', 'NuSVC',
                             'RidgeClassifier', 'SVC', 'RandomizedLasso',
                             'LogisticRegressionCV']):
                    continue

                # Tested in test_transformer_n_iter below
                elif (name in CROSS_DECOMPOSITION or
                      name in ['LinearSVC', 'LogisticRegression']):
                    continue

                else:
                    # Multitask models related to ENet cannot handle
                    # if y is mono-output.
                    yield (check_non_transformer_estimators_n_iter,
                           name, estimator, 'Multi' in name)


def test_transformer_n_iter():
    transformers = all_estimators(type_filter='transformer')
    for name, Estimator in transformers:
        estimator = Estimator()
        # Dependent on external solvers and hence accessing the iter
        # param is non-trivial.
        external_solver = ['Isomap', 'KernelPCA', 'LocallyLinearEmbedding',
                           'RandomizedLasso', 'LogisticRegressionCV']

        if hasattr(estimator, "max_iter") and name not in external_solver:
            yield check_transformer_n_iter, name, estimator<|MERGE_RESOLUTION|>--- conflicted
+++ resolved
@@ -89,14 +89,10 @@
     estimators = all_estimators(type_filter=['classifier', 'regressor',
                                              'transformer', 'cluster'])
     for name, Estimator in estimators:
-<<<<<<< HEAD
-        if name not in CROSS_DECOMPOSITION + ["MatrixFactorization"] and not name.endswith("Imputer"):
-=======
         if name not in CROSS_DECOMPOSITION:
             yield check_fit_score_takes_y, name, Estimator
             yield check_pipeline_consistency, name, Estimator
-        if name not in CROSS_DECOMPOSITION + ['Imputer']:
->>>>>>> fca4494d
+        if name not in CROSS_DECOMPOSITION + ["MatrixFactorization"] and not name.endswith("Imputer"):
             # Test that all estimators check their input for NaN's and infs
             yield check_estimators_nan_inf, name, Estimator
 
